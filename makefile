PROGRAM := your-program-name

# set to false or it will be linked with a main()
<<<<<<< HEAD
EXECUTABLE := false #for now
=======
EXECUTABLE := true
MAINCLASS := yourmodule.Main
MAINMETHOD := "main()"
>>>>>>> 8eb465bb

# Include all wake libraries by default since there aren't many just yet
LIBRARYFILES := $(wildcard lib/obj/*.o)
LIBRARYTABLES := $(wildcard lib/table/*.table)
LIBRARYMODULEFILES := $(wildcard lib/*/obj/*.o)
LIBRARYMODULETABLES := $(wildcard lib/*/table/*.table)


##
# You can edit these directories if you wish
##
SRCDIR := src
TESTDIR := test
GENDIR := gen
TABLEDIR := bin/waketable
OBJECTDIR := bin/wakeobj
SRCDEPDIR := bin/srcdep
TESTDEPDIR := bin/testdep
RUNTESTS := tests


##
# Use command names based on OS
##
ifeq ($(OS),Windows_NT)
	WAKE := wake.exe
	NODE := node.exe
	WUNIT := node.exe wunit-compiler
	WOCKITO := node.exe wockito-generator
	MD5SUM := win/md5sums.exe -u
	WGET := win/wget.exe
	UNZIP := win/tar.exe -xvf
	RMR := $(RM) /s
else
	WAKE := wake
	NODE := node
	WUNIT := node wunit-compiler
	WOCKITO := node wockito-generator
	UNZIP := tar -xvf
	RM := rm -f
	RMR := rm -rf
endif
ifeq ($(shell uname),Linux)
	MD5SUM := md5sum
	WGET := wget
endif
ifeq ($(shell uname),Darwin)
	MD5SUM := md5
	WGET := curl -o libs-latest.tar
endif


##
# Download lib sources if they don't exist
##
ifeq ($(strip $(wildcard lib/*)),)
	FORCESHELL := $(shell $(WGET) http://wakelang.com/libs-latest.tar)
	FORCESHELL := $(shell $(UNZIP) libs-latest.tar)
	FORCESHELL := $(shell $(RM) libs-latest.tar )
	FORCESHELL := $(shell mv bundle lib)
endif


##
# Gather the current code
##
SOURCEFILES := $(wildcard $(SRCDIR)/*.wk) $(wildcard $(SRCDIR)/*/*.wk)
TESTFILES := $(wildcard $(TESTDIR)/*.wk) $(wildcard $(TESTDIR)/*/*.wk)
EXTSOURCEFILES := $(wildcard $(SRCDIR)/extern/js/*.wk) $(wildcard $(SRCDIR)/extern/js/*/*.wk)
EXTTESTFILES := $(wildcard $(TESTDIR)/extern/js/*.wk) $(wildcard $(TESTDIR)/extern/js/*/*.wk)

##
# Calculate our artifacts
##
DEPFILES := ${SOURCEFILES:$(SRCDIR)/%.wk=$(SRCDEPDIR)/%.d} ${TESTFILES:$(TESTDIR)/%.wk=$(TESTDEPDIR)/%.d} ${EXTSOURCEFILES:$(SRCDIR)/extern/js/%.wk=$(SRCDEPDIR)/%.d} ${EXTTESTFILES:$(TESTDIR)/extern/js/%.wk=$(TESTDEPDIR)/%.d}
OBJECTFILES := ${SOURCEFILES:$(SRCDIR)/%.wk=$(OBJECTDIR)/%.o}
TESTOBJECTFILES := ${TESTFILES:$(TESTDIR)/%.wk=$(OBJECTDIR)/%.o}
TABLEFILES := ${SOURCEFILES:$(SRCDIR)/%.wk=$(TABLEDIR)/%.table}
TESTTABLEFILES := ${TESTFILES:$(TESTDIR)/%.wk=$(TABLEDIR)/%.table}

EXTOBJECTFILES := ${EXTSOURCEFILES:$(SRCDIR)/extern/js/%.wk=$(OBJECTDIR)/%.o}
EXTTESTOBJECTFILES := ${EXTTESTFILES:$(TESTDIR)/extern/js/%.wk=$(OBJECTDIR)/%.o}
EXTTABLEFILES := ${EXTSOURCEFILES:$(SRCDIR)/extern/js/%.wk=$(TABLEDIR)/%.table}
EXTTESTTABLEFILES := ${EXTTESTFILES:$(TESTDIR)/extern/js/%.wk=$(TABLEDIR)/%.table}


## ENTRY POINT ##
ifeq ($(EXECUTABLE), true)
all: bin/$(PROGRAM)
else
all: package
endif

##
# Include dynamic makefiles generated for each source file
#
# Each source and test file creates a makefile which specifies
# mocks needed, and imported files. This allows wockito to
# generate minimal mocks incrementally, and allows make to
# build sources in the correct order.
##
ifneq "$(MAKECMDGOALS)" "clean"
-include $(DEPFILES)
endif


##
# Calculate the mock artifacts based on what our dynamic
# makefiles counted.
##
MOCKOBJECTFILES := $(subst .table.md5,.o,$(subst $(TABLEDIR),$(OBJECTDIR),$(MOCKS)))
MOCKCLASSNAMES := $(MOCKS:$(TABLEDIR)/%Mock.table.md5=%)
# only link MockProvider if we have at least one mock
ifneq ($(MOCKCLASSNAMES),)
	MOCKPROVIDEROBJ := $(OBJECTDIR)/wkto.gen/MockProvider.o
endif

## Build a package ##
package: $(OBJECTFILES) $(TABLEFILES) $(RUNTESTS) $(EXTOBJECTFILES) $(EXTTABLEFILES)
	#@echo $(foreach module,$(subst $(OBJECTDIR)/,,$(wildcard $(OBJECTDIR)/*)), \
		#$(shell mkdir bin/packages/$(module)) \
		#$(shell mkdir bin/packages/$(module)/obj) \
		#$(shell mkdir bin/packages/$(module)/table) \
		#$(shell cp $(TABLEDIR)/$(module)/*.table bin/packages/$(module)/table) \
		#$(shell cp $(OBJECTDIR)/$(module)/*.o bin/packages/$(module)/obj))

## Compile our main executable ##
bin/$(PROGRAM): $(OBJECTFILES) $(TABLEFILES) $(LIBRARYFILES) $(LIBRARYMODULEFILES) $(RUNTESTS) $(EXTOBJECTFILES) $(EXTTABLEFILES)
	$(WAKE) -l -d $(TABLEDIR) -o bin/$(PROGRAM) $(OBJECTFILES) $(LIBRARYFILES) $(LIBRARYMODULEFILES) $(EXTOBJECTFILES) -c $(MAINCLASS) -m $(MAINMETHOD)


##
# Run test suite. The test suite is built whenever any source files or
# test files change. Uses wUnit, which uses reflection to generate a
# test suite based on existing tablefiles.
##
.PHONY:
tests: bin/$(PROGRAM)-test
	$(NODE) bin/$(PROGRAM)-test

bin/$(PROGRAM)-test: $(OBJECTFILES) $(TESTLIBRARYFILES) $(LIBRARYFILES) $(LIBRARYMODULEFILES) $(TABLEFILES) $(TESTOBJECTFILES) $(TESTTABLEFILES) $(EXTOBJECTFILES) $(EXTTESTOBJECTFILES) $(EXTTABLEFILES) $(EXTTESTTABLEFILES)
	$(WUNIT)
	$(WAKE) bin/TestSuite.wk -d $(TABLEDIR) -o bin/TestSuite.o
	$(WAKE) -l -d $(TABLEDIR) $(OBJECTFILES) $(TESTOBJECTFILES) $(EXTOBJECTFILES) $(EXTTESTOBJECTFILES) $(TESTLIBRARYFILES) $(LIBRARYFILES) $(LIBRARYMODULEFILES) $(MOCKOBJECTFILES) $(MOCKPROVIDEROBJ) bin/TestSuite.o -o bin/$(PROGRAM)-test -c TestSuite -m 'tests()'


##
# MD5 features. This lets make decide not to rebuild sources that depend
# on other sources which changed, but only when the interface of that source
# also changed.
##
to-md5 = $1 $(addsuffix .md5,$1)

%.md5: % FORCE
	@$(if $(filter-out $(shell cat $@ 2>/dev/null),$(shell $(MD5SUM) $*)),$(MD5SUM) $* > $@)

FORCE:


##
# Copy our library table files into our table dir
##
$(addprefix $(TABLEDIR)/,$(notdir $(LIBRARYTABLES))): $(LIBRARYTABLES)
	cp $(LIBRARYTABLES) $(TABLEDIR)

$(addprefix $(TABLEDIR)/,$(subst /table,,$(subst lib/,,$(LIBRARYMODULETABLES:/table/=)))): $(LIBRARYMODULETABLES)
	@echo $(foreach module,$(filter-out lib/obj lib/table,$(wildcard lib/*)),$(shell mkdir $(TABLEDIR)/$(notdir $(module))) $(shell cp $(wildcard $(module)/table/*) $(TABLEDIR)/$(notdir $(module))))


##
# Generate the dynamic makefiles that determine compilation
# order and mock creation
##
$(SRCDEPDIR)/%.d: $(SRCDIR)/%.wk
	@mkdir $(dir $@) 2>/dev/null || :
	@mkdir $(OBJECTDIR)/$(dir $*) 2>/dev/null || :
	@$(NODE) generate-makefile $< $(TABLEDIR) > $@

$(TESTDEPDIR)/%.d: $(TESTDIR)/%.wk
	@mkdir $(dir $@) 2>/dev/null || :
	@mkdir $(OBJECTDIR)/$(dir $*) 2>/dev/null || :
	@$(NODE) generate-makefile $< $(TABLEDIR) > $@

$(SRCDEPDIR)/%.d: $(SRCDIR)/extern/js/%.wk
	@$(NODE) generate-makefile $< $(TABLEDIR) > $@

$(TESTDEPDIR)/%.d: $(TESTDIR)/extern/js/%.wk
	@$(NODE) generate-makefile $< $(TABLEDIR) > $@


##
# Wake compiler commands
##
$(OBJECTDIR)/%.o: $(SRCDIR)/%.wk
	$(WAKE) $< -d $(TABLEDIR) -o $@

$(OBJECTDIR)/%.o: $(TESTDIR)/%.wk
	$(WAKE) $< -d $(TABLEDIR) -o $@


##
# Don't do anything, but tell make that .table files are created with .o files
##
$(TABLEDIR)/%.table: $(TESTDIR)/%.wk $(OBJECTDIR)/%.o
	@:

$(TABLEDIR)/%.table: $(SRCDIR)/%.wk $(OBJECTDIR)/%.o
	@:


##
# Extern classes need the table file, then are generated by a command named in the directory
##
$(TABLEDIR)/%.table: $(TESTDIR)/extern/js/%.wk
	$(WAKE) $< -d $(TABLEDIR) -t

$(TABLEDIR)/%.table: $(SRCDIR)/extern/js/%.wk
	$(WAKE) $< -d $(TABLEDIR) -t

$(OBJECTDIR)/%.o: $(TABLEDIR)/%.table $(SRCDIR)/extern/js/%.wk
	$(NODE) wake-js-gen $< $@

$(OBJECTDIR)/%.o: $(TABLEDIR)/%.table $(TESTDIR)/extern/js/%.wk
	$(NODE) wake-js-gen $< $@


##
# Compile our mocks. This first rule generates a .o file and three
# .table files. The last three rules tell make that the .table files
# are made when the .o file is made.
##
$(OBJECTDIR)/%Mock.o: $(GENDIR)/%Mock.wk
	@mkdir $(dir $@) 2>/dev/null || :
	@mkdir $(OBJECTDIR)/$(dir $*) 2>/dev/null || :
	$(WAKE) $< -d $(TABLEDIR) -o $@

$(TABLEDIR)/%Mock.table: $(GENDIR)/%Mock.wk $(OBJECTDIR)/%Mock.o
	@:

$(TABLEDIR)/%Stubber.table: $(OBJECTDIR)/%Mock.o
	@:

$(TABLEDIR)/%Verifier.table: $(OBJECTDIR)/%Mock.o
	@:

##
# Mock source generation
##
$(GENDIR)/wkto.gen.%Mock.wk: $(TABLEDIR)/%.table.md5
	$(WOCKITO) -d $(TABLEDIR) -o $@ $(subst /,.,$*)

$(GENDIR)/wkto.gen/%Mock.wk: $(TABLEDIR)/%.table.md5
	$(WOCKITO) -d $(TABLEDIR) -o $@ $(subst /,.,$*)

$(GENDIR)/wkto.gen/MockProvider.wk: $(MOCKS)
	$(WOCKITO) -p -d $(TABLEDIR) -o $@ $(MOCKCLASSNAMES)


##
# Mock provider compilation
##
$(OBJECTDIR)/wkto.gen/MockProvider.o: $(GENDIR)/wkto.gen/MockProvider.wk
	@mkdir $(dir $@) 2>/dev/null || :
	@mkdir $(OBJECTDIR)/$(dir $*) 2>/dev/null || :
	$(WAKE) $< -d $(TABLEDIR) -o $@

$(TABLEDIR)/wkto.gen/MockProvider.table: $(OBJECTDIR)/wkto.gen/MockProvider.o


##
# And clean up after our selves. Woo!
##
clean:
	$(RMR) $(TABLEDIR)/* || :
	$(RMR) $(SRCDEPDIR)/* || :
	$(RMR) $(TESTDEPDIR)/* || :
	$(RMR) $(OBJECTDIR)/* || :
	$(RM) bin/TestSuite.wk || :
	$(RM) bin/TestSuite.o || :
	$(RMR) bin/$(PROGRAM) || :
	$(RMR) bin/$(PROGRAM)-test || :
	$(RMR) $(GENDIR)/* || :
	find . -name '*.md5' -delete<|MERGE_RESOLUTION|>--- conflicted
+++ resolved
@@ -1,13 +1,9 @@
 PROGRAM := your-program-name
 
 # set to false or it will be linked with a main()
-<<<<<<< HEAD
-EXECUTABLE := false #for now
-=======
 EXECUTABLE := true
-MAINCLASS := yourmodule.Main
+MAINCLASS := wacc.generator.Main
 MAINMETHOD := "main()"
->>>>>>> 8eb465bb
 
 # Include all wake libraries by default since there aren't many just yet
 LIBRARYFILES := $(wildcard lib/obj/*.o)
